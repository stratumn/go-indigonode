// Copyright © 2017-2018 Stratumn SAS
//
// Licensed under the Apache License, Version 2.0 (the "License");
// you may not use this file except in compliance with the License.
// You may obtain a copy of the License at
//
//     http://www.apache.org/licenses/LICENSE-2.0
//
// Unless required by applicable law or agreed to in writing, software
// distributed under the License is distributed on an "AS IS" BASIS,
// WITHOUT WARRANTIES OR CONDITIONS OF ANY KIND, either express or implied.
// See the License for the specific language governing permissions and
// limitations under the License.

//go:generate mockgen -package mockvalidator -destination mockvalidator/mockvalidator.go github.com/stratumn/alice/core/protocol/coin/validator Validator

package validator

import (
	"bytes"

	"github.com/gogo/protobuf/proto"
	"github.com/pkg/errors"
	"github.com/stratumn/alice/core/protocol/coin/state"
	pb "github.com/stratumn/alice/pb/coin"

	peer "gx/ipfs/Qma7H6RW8wRrfZpNSXwxYGcd1E149s42FpWNpDNieSVrnU/go-libp2p-peer"
	ic "gx/ipfs/QmaPbCnUMBohSGo3KnxEa2bHqyJVVeEEcwtqJAYxerieBo/go-libp2p-crypto"
)

const (
	// DefaultMaxTxPerBlock is the recommended maximum number
	// of transactions allowed in a block.
	DefaultMaxTxPerBlock = 100
)

var (
	// ErrEmptyTx is returned when the transaction is nil.
	ErrEmptyTx = errors.New("tx is empty")

	// ErrInvalidTxValue is returned when the transaction value is 0.
	ErrInvalidTxValue = errors.New("invalid tx value")

	// ErrInvalidTxNonce is returned when the transaction nonce isn't greater
	// than the last nonce used by the sender's account.
	ErrInvalidTxNonce = errors.New("invalid tx nonce")

	// ErrInvalidTxSender is returned when the transaction sender is invalid.
	ErrInvalidTxSender = errors.New("invalid tx sender")

	// ErrInvalidTxRecipient is returned when the transaction recipient is invalid.
	ErrInvalidTxRecipient = errors.New("invalid tx recipient")

	// ErrMissingTxSignature is returned when the transaction signature is missing.
	ErrMissingTxSignature = errors.New("missing tx signature")

	// ErrInvalidTxSignature is returned when the transaction signature is invalid.
	ErrInvalidTxSignature = errors.New("invalid tx signature")

	// ErrTxSignatureNotHandled is returned when the transaction signature scheme isn't implemented.
	ErrTxSignatureNotHandled = errors.New("tx signature scheme not supported yet")

	// ErrInsufficientBalance is returned when the sender tries to send more coins than he has.
	ErrInsufficientBalance = errors.New("tx sender does not have enough coins to send")

	// ErrTooManyTxs is returned when the sender tries to put too many transactions in a block.
	ErrTooManyTxs = errors.New("too many txs in proposed block")
)

// Validator is an interface which defines the standard for block and
// transaction validation.
// It is only responsible for validating the block contents, as the header
// validation is done by the specific consensus engines.
type Validator interface {
	// ValidateTx validates a transaction.
	// If state is nil, ValidateTx only validates that the
	// transaction is well-formed and properly signed.
	ValidateTx(tx *pb.Transaction, state state.Reader) error
	// ValidateBlock validates the contents of a block.
	ValidateBlock(block *pb.Block, state state.Reader) error
}

// BalanceValidator validates coin transactions.
// It verifies that transactions are well-formed and signed,
// and that users don't spend more coins than they have.
type BalanceValidator struct {
	maxTxPerBlock int
}

// NewBalanceValidator creates a BalanceValidator.
func NewBalanceValidator(maxTxPerBlock int) Validator {
	return &BalanceValidator{
		maxTxPerBlock: maxTxPerBlock,
	}
}

// ValidateTx validates a transaction.
// If state is nil, ValidateTx only validates that the
// transaction is well-formed and properly signed.
func (v *BalanceValidator) ValidateTx(tx *pb.Transaction, state state.Reader) error {
	err := v.validateFormat(tx)
	if err != nil {
		return err
	}

	err = v.validateSignature(tx)
	if err != nil {
		return err
	}

	if state != nil {
		err = v.validateBalance(tx, state)
		if err != nil {
			return err
		}
	}

	return nil
}

// validateFormat validates the format of the incoming tx (fields, etc).
func (v *BalanceValidator) validateFormat(tx *pb.Transaction) error {
	if tx == nil {
		return ErrEmptyTx
	}

	if tx.Value <= 0 {
		return ErrInvalidTxValue
	}

	if tx.From == nil {
		return ErrInvalidTxSender
	}

	if tx.To == nil {
		return ErrInvalidTxRecipient
	}

	if bytes.Equal(tx.To, tx.From) {
		return ErrInvalidTxRecipient
	}

	if tx.Signature == nil || tx.Signature.PublicKey == nil || tx.Signature.Signature == nil {
		return ErrMissingTxSignature
	}

	return nil
}

// validateSignature validates transaction signature.
func (v *BalanceValidator) validateSignature(tx *pb.Transaction) error {
	// Extract the payload part
	payload := &pb.Transaction{
		From:  tx.From,
		To:    tx.To,
		Value: tx.Value,
		Nonce: tx.Nonce,
	}

	b, err := proto.Marshal(payload)
	if err != nil {
		return errors.WithStack(err)
	}

	senderID, err := peer.IDFromBytes(tx.From)
	if err != nil {
		return errors.WithStack(err)
	}

	var validSig bool
	switch tx.Signature.KeyType {
	case pb.KeyType_Ed25519:
		// libp2p's crypto package is very confusing to use.
		// The Bytes() method gives you the bytes of a proto message that
		// contains the signature and its key type, but the Unmarshal method
		// requires you to pass only the signature bytes and omit the first
		// 4 key type bytes. So here we strip the first 4 bytes.
		// The alternative is to use the ic.UnmarshalPublicKey method but it
		// requires us to first create and marshal a proto message just to
		// unmarshal it, which feels really dumb.
		sigKey, err := ic.UnmarshalEd25519PublicKey(tx.Signature.PublicKey[4:])
		if err != nil {
			return errors.WithStack(err)
		}

		if !senderID.MatchesPublicKey(sigKey) {
			return ErrInvalidTxSignature
		}

		valid, err := sigKey.Verify(b, tx.Signature.Signature)
		if err != nil {
			return errors.WithStack(err)
		}

		validSig = valid
	default:
		return ErrTxSignatureNotHandled
	}

	if !validSig {
		return ErrInvalidTxSignature
	}

	return nil
}

// validateBalance validates that the sender does not send coins he doesn't have.
<<<<<<< HEAD
func (v *BalanceValidator) validateBalance(tx *pb.Transaction, state state.Reader) error {
	balance, err := state.GetBalance(tx.From)
	if err != nil {
		return err
	}

	if balance < tx.Value {
=======
func (v *BalanceValidator) validateBalance(tx *pb.Transaction, s state.Reader) error {
	account := s.GetAccount(tx.From)
	if tx.Nonce <= account.Nonce {
		return ErrInvalidTxNonce
	}

	if account.Balance < tx.Value {
>>>>>>> c08fd2b9
		return ErrInsufficientBalance
	}

	return nil
}

// ValidateBlock validates the transactions contained in a block.
func (v *BalanceValidator) ValidateBlock(block *pb.Block, s state.Reader) error {
	if v.maxTxPerBlock < len(block.Transactions) {
		return ErrTooManyTxs
	}

	for _, tx := range block.Transactions {
		// Validate everything else than balance.
		err := v.ValidateTx(tx, nil)
		if err != nil {
			return err
		}
	}

	// Aggregate transactions from the same sender and verify balance.
	txs := make(map[peer.ID]state.Account)
	for _, tx := range block.Transactions {
		// We need to validate each Tx individually as well so that balance
		// cannot wrap around because of int overflow.
		// Later we could use a more efficient implementation taking into
		// account received txs and ordering by nonce.
		if err := v.validateBalance(tx, s); err != nil {
			return err
		}

		senderID, err := peer.IDFromBytes(tx.From)
		if err != nil {
			return errors.WithStack(err)
		}

		_, ok := txs[senderID]
		if !ok {
			txs[senderID] = state.Account{}
		}

		account := txs[senderID]
		txs[senderID] = state.Account{
			Balance: account.Balance + tx.Value,
			Nonce:   tx.Nonce,
		}
	}

	for from, val := range txs {
		err := v.validateBalance(
			&pb.Transaction{
				From:  []byte(from),
				Value: val.Balance,
				Nonce: val.Nonce,
			},
			s)
		if err != nil {
			return err
		}
	}

	return nil
}<|MERGE_RESOLUTION|>--- conflicted
+++ resolved
@@ -205,23 +205,17 @@
 }
 
 // validateBalance validates that the sender does not send coins he doesn't have.
-<<<<<<< HEAD
-func (v *BalanceValidator) validateBalance(tx *pb.Transaction, state state.Reader) error {
-	balance, err := state.GetBalance(tx.From)
+func (v *BalanceValidator) validateBalance(tx *pb.Transaction, s state.Reader) error {
+	account, err := s.GetAccount(tx.From)
 	if err != nil {
 		return err
 	}
 
-	if balance < tx.Value {
-=======
-func (v *BalanceValidator) validateBalance(tx *pb.Transaction, s state.Reader) error {
-	account := s.GetAccount(tx.From)
 	if tx.Nonce <= account.Nonce {
 		return ErrInvalidTxNonce
 	}
 
 	if account.Balance < tx.Value {
->>>>>>> c08fd2b9
 		return ErrInsufficientBalance
 	}
 
